services:
  frontend:
    build: ./frontend
    ports:
      - "3000:80"
    depends_on:
      - backend
    networks:
      - app-network

  backend:
    build: ./backend
    ports:
      - "5000:5000"
    environment:
      - ASPNETCORE_ENVIRONMENT=Development
      - ASPNETCORE_URLS=http://+:5000
      - DB_HOST=database
      - DB_PORT=3306
      - DB_NAME=CloudCoreDB
      - DB_USER=root
      - DB_PASSWORD=${DB_PASSWORD:-defaultpassword}
      - FileStorage__BasePath=/app/backend/storage
    volumes:
<<<<<<< HEAD
      - ./storage:/app/backend/storage
=======
      - ./backend/storage:/app/storage
>>>>>>> 1006aff0
    depends_on:
      database:
        condition: service_healthy
    networks:
      - app-network

  database:
    image: mysql:8.0
    environment:
      MYSQL_HOST: database
      MYSQL_ROOT_PASSWORD: ${DB_PASSWORD:-defaultpassword}
      MYSQL_DATABASE: CloudCoreDB
      MYSQL_CHARACTER_SET_SERVER: utf8mb4
      MYSQL_COLLATION_SERVER: utf8mb4_unicode_ci
    volumes:
      - mysql_data:/var/lib/mysql
      - ./database/init:/docker-entrypoint-initdb.d
    ports:
      - "3306:3306"
    healthcheck:
      test: ["CMD", "mysqladmin", "ping", "-h", "localhost"]
      timeout: 20s
      retries: 10
      interval: 10s
    networks:
      - app-network

volumes:
  mysql_data:

networks:
  app-network:
    driver: bridge<|MERGE_RESOLUTION|>--- conflicted
+++ resolved
@@ -20,13 +20,9 @@
       - DB_NAME=CloudCoreDB
       - DB_USER=root
       - DB_PASSWORD=${DB_PASSWORD:-defaultpassword}
-      - FileStorage__BasePath=/app/backend/storage
+      - FileStorage__BasePath=/app/storage
     volumes:
-<<<<<<< HEAD
-      - ./storage:/app/backend/storage
-=======
       - ./backend/storage:/app/storage
->>>>>>> 1006aff0
     depends_on:
       database:
         condition: service_healthy
